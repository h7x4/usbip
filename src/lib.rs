--- conflicted
+++ resolved
@@ -312,7 +312,6 @@
             }
             UsbIpCommand::OpReqImport { busid, .. } => {
                 trace!("Got OP_REQ_IMPORT");
-<<<<<<< HEAD
 
                 current_import_device_id = None;
                 current_import_device = None;
@@ -320,26 +319,14 @@
 
                 let mut used_devices = server.used_devices.write().await;
                 let mut available_devices = server.available_devices.write().await;
+                let busid_compare = &busid[..busid.iter().position(|&x| x == 0).unwrap_or(busid.len())];
                 for (i, dev) in available_devices.iter().enumerate() {
-                    let mut expected = dev.bus_id.as_bytes().to_vec();
-                    expected.resize(32, 0);
-                    if expected.as_slice() == busid {
+                    if busid_compare == dev.bus_id.as_bytes() {
                         let dev = available_devices.remove(i);
                         let dev_id = dev.bus_id.clone();
                         used_devices.insert(dev.bus_id.clone(), dev);
                         current_import_device_id = dev_id.clone().into();
                         current_import_device = Some(used_devices.get(&dev_id).unwrap());
-=======
-                let _status = socket.read_u32().await?;
-                let mut bus_id = [0u8; 32];
-                socket.read_exact(&mut bus_id).await?;
-                let bus_id_compare = &bus_id[..bus_id.iter().position(|&x| x == 0).unwrap_or(bus_id.len())];
-                current_import_device = None;
-                for device in &server.devices {
-                    if bus_id_compare == device.bus_id.as_bytes() {
-                        current_import_device = Some(device);
-                        info!("Found device {:?}", device.path);
->>>>>>> e968c27b
                         break;
                     }
                 }
